cmake_minimum_required(VERSION 2.8.3)
project(xarm_api)

## Compile as C++11, supported in ROS Kinetic and newer
if(NOT CMAKE_CXX_STANDARD)
  set(CMAKE_CXX_STANDARD 11)
endif()

## Find catkin macros and libraries
## if COMPONENTS list like find_package(catkin REQUIRED COMPONENTS xyz)
## is used, also find other catkin packages
find_package(catkin REQUIRED COMPONENTS
  roscpp
  std_msgs
  std_srvs
  genmsg
  xarm_msgs
  sensor_msgs
)

set(XARM_API_DIR src/xarm)
set(XARM_CORE_API_DIR src/xarm/core)
set(SERIAL_API_DIR src/serial)

## System dependencies are found with CMake's conventions
# find_package(Boost REQUIRED COMPONENTS system)


## Uncomment this if the package has a setup.py. This macro ensures
## modules and global scripts declared therein get installed
## See http://ros.org/doc/api/catkin/html/user_guide/setup_dot_py.html
# catkin_python_setup()

################################################
## Declare ROS messages, services and actions ##
################################################

## To declare and build messages, services or actions from within this
## package, follow these steps:
## * Let MSG_DEP_SET be the set of packages whose message types you use in
##   your messages/services/actions (e.g. std_msgs, actionlib_msgs, ...).
## * In the file package.xml:
##   * add a build_depend tag for "message_generation"
##   * add a build_depend and a exec_depend tag for each package in MSG_DEP_SET
##   * If MSG_DEP_SET isn't empty the following dependency has been pulled in
##     but can be declared for certainty nonetheless:
##     * add a exec_depend tag for "message_runtime"
## * In this file (CMakeLists.txt):
##   * add "message_generation" and every package in MSG_DEP_SET to
##     find_package(catkin REQUIRED COMPONENTS ...)
##   * add "message_runtime" and every package in MSG_DEP_SET to
##     catkin_package(CATKIN_DEPENDS ...)
##   * uncomment the add_*_files sections below as needed
##     and list every .msg/.srv/.action file to be processed
##   * uncomment the generate_messages entry below
##   * add every package in MSG_DEP_SET to generate_messages(DEPENDENCIES ...)

## Generate messages in the 'msg' folder
# add_message_files(
#   FILES
#   Message1.msg
#   Message2.msg
# )

## Generate services in the 'srv' folder
# add_service_files(
#   FILES
#   Service1.srv
#   Service2.srv
# )

## Generate actions in the 'action' folder
# add_action_files(
#   FILES
#   Action1.action
#   Action2.action
# )

## Generate added messages and services with any dependencies listed here
# generate_messages(
#   DEPENDENCIES
#   std_msgs
# )

################################################
## Declare ROS dynamic reconfigure parameters ##
################################################

## To declare and build dynamic reconfigure parameters within this
## package, follow these steps:
## * In the file package.xml:
##   * add a build_depend and a exec_depend tag for "dynamic_reconfigure"
## * In this file (CMakeLists.txt):
##   * add "dynamic_reconfigure" to
##     find_package(catkin REQUIRED COMPONENTS ...)
##   * uncomment the "generate_dynamic_reconfigure_options" section below
##     and list every .cfg file to be processed

## Generate dynamic reconfigure parameters in the 'cfg' folder
# generate_dynamic_reconfigure_options(
#   cfg/DynReconf1.cfg
#   cfg/DynReconf2.cfg
# )

###################################
## catkin specific configuration ##
###################################
## The catkin_package macro generates cmake config files for your package
## Declare things to be passed to dependent projects
## INCLUDE_DIRS: uncomment this if your package contains header files
## LIBRARIES: libraries you create in this project that dependent projects also need
## CATKIN_DEPENDS: catkin_packages dependent projects also need
## DEPENDS: system dependencies of this project that dependent projects also need
catkin_package(
  INCLUDE_DIRS include
  LIBRARIES xarm_api xarm_ros_client
  CATKIN_DEPENDS roscpp std_msgs
#  DEPENDS system_lib
)

###########
## Build ##
###########

## Specify additional locations of header files
## Your package locations should be listed before other locations
include_directories(
 include
  ${catkin_INCLUDE_DIRS}
)

## Declare a C++ library
add_library(xarm_api
  ${XARM_CORE_API_DIR}/connect.cc
  ${XARM_CORE_API_DIR}/report_data.cc

  ${XARM_CORE_API_DIR}/common/crc16.cc
  ${XARM_CORE_API_DIR}/common/queue_memcpy.cc

  ${XARM_CORE_API_DIR}/debug/debug_print.cc

  ${XARM_CORE_API_DIR}/instruction/uxbus_cmd.cc
  ${XARM_CORE_API_DIR}/instruction/uxbus_cmd_ser.cc
  ${XARM_CORE_API_DIR}/instruction/uxbus_cmd_tcp.cc

<<<<<<< HEAD
  ${XARM_CORE_API_DIR}/linux/network.cc
  ${XARM_CORE_API_DIR}/linux/thread.cc
=======
   ${XARM_CORE_API_DIR}/os/network.cc
>>>>>>> a68ad7ae

  ${XARM_CORE_API_DIR}/port/ser.cc
  ${XARM_CORE_API_DIR}/port/socket.cc

  ${SERIAL_API_DIR}/serial.cc
  ${SERIAL_API_DIR}/impl/unix.cc
  ${SERIAL_API_DIR}/impl/list_ports/list_ports_linux.cc
 )

add_library(xarm_ros_client
  src/xarm_ros_client.cpp
)
# Make sure xarm_msgs header files are generated before building xarm_ros_client
add_dependencies(xarm_ros_client xarm_msgs_generate_messages_cpp)

## Add cmake target dependencies of the library
## as an example, code may need to be generated before libraries
## either from message generation or dynamic reconfigure
add_dependencies(xarm_api ${${PROJECT_NAME}_EXPORTED_TARGETS} ${catkin_EXPORTED_TARGETS})

## Declare a C++ executable
## With catkin_make all packages are built within a single CMake context
## The recommended prefix ensures that target names across packages don't collide
add_executable(example1_report_norm_node 
   test/example1_report_norm.cc 
)

add_executable(xarm_driver_node
   src/xarm_driver_node.cpp
   src/xarm_driver.cpp
)

add_executable(move_test
   test/move_test.cpp
)

add_executable(test_tool_modbus
   test/test_tool_modbus.cpp
)

add_executable(servo_cart_test
   test/servo_cartesian_test.cpp
)

add_executable(velo_move_test
   test/velo_move_test.cpp
)

## Rename C++ executable without prefix
## The above recommended prefix causes long target names, the following renames the
## target back to the shorter version for ease of user use
## e.g. "rosrun someones_pkg node" instead of "rosrun someones_pkg someones_pkg_node"
# set_target_properties(${PROJECT_NAME}_node PROPERTIES OUTPUT_NAME node PREFIX "")

## Add cmake target dependencies of the executable
## same as for the library above
#add_dependencies(${PROJECT_NAME}_node ${${PROJECT_NAME}_EXPORTED_TARGETS} ${catkin_EXPORTED_TARGETS})


## Specify libraries to link a library or executable target against
<<<<<<< HEAD
=======
if(MSVC)
  target_link_libraries(xarm_api 
    Ws2_32.lib
    ${catkin_LIBRARIES}
  )

  target_link_libraries(xarm_ros_client 
    Ws2_32.lib
    ${catkin_LIBRARIES}
  )
endif()

>>>>>>> a68ad7ae
target_link_libraries(example1_report_norm_node 
  xarm_api
  ${catkin_LIBRARIES}
)

target_link_libraries(xarm_driver_node 
  xarm_api
  ${catkin_LIBRARIES}
)

target_link_libraries(move_test 
  xarm_api
  ${catkin_LIBRARIES}
)

target_link_libraries(test_tool_modbus 
  xarm_api
  ${catkin_LIBRARIES}
  xarm_ros_client
)

target_link_libraries(servo_cart_test 
  xarm_api
  ${catkin_LIBRARIES}
)

target_link_libraries(velo_move_test 
  xarm_api
  ${catkin_LIBRARIES}
)
<<<<<<< HEAD
=======

# Causes the visibility macros to use dllexport rather than dllimport,
# which is appropriate when building the dll but not consuming it.
target_compile_definitions(xarm_api
  PRIVATE "XARM_API_BUILDING_LIBRARY")
>>>>>>> a68ad7ae


#############
## Install ##
#############

# all install targets should use catkin DESTINATION variables
# See http://ros.org/doc/api/catkin/html/adv_user_guide/variables.html

## Mark executable scripts (Python etc.) for installation
## in contrast to setup.py, you can choose the destination
# install(PROGRAMS
#   scripts/my_python_script
#   DESTINATION ${CATKIN_PACKAGE_BIN_DESTINATION}
# )

catkin_install_python(PROGRAMS scripts/servo_cartesian_test.py
  DESTINATION ${CATKIN_PACKAGE_BIN_DESTINATION}
)

## Mark executables and/or libraries for installation
install(TARGETS xarm_api xarm_ros_client
  ARCHIVE DESTINATION ${CATKIN_PACKAGE_LIB_DESTINATION}
  LIBRARY DESTINATION ${CATKIN_PACKAGE_LIB_DESTINATION}
  RUNTIME DESTINATION ${CATKIN_PACKAGE_BIN_DESTINATION}
 )

## Mark cpp header files for installation
install(DIRECTORY include/
  DESTINATION ${CATKIN_GLOBAL_INCLUDE_DESTINATION}
  FILES_MATCHING PATTERN "*.h"
  PATTERN ".svn" EXCLUDE
 )

## Mark other files for installation (e.g. launch and bag files, etc.)
# install(FILES
#   # myfile1
#   # myfile2
#   DESTINATION ${CATKIN_PACKAGE_SHARE_DESTINATION}
# )

#############
## Testing ##
#############

## Add gtest based cpp test target and link libraries
# catkin_add_gtest(${PROJECT_NAME}-test test/test_xarm_api.cpp)
# if(TARGET ${PROJECT_NAME}-test)
#   target_link_libraries(${PROJECT_NAME}-test ${PROJECT_NAME})
# endif()

## Add folders to be run by python nosetests
# catkin_add_nosetests(test)<|MERGE_RESOLUTION|>--- conflicted
+++ resolved
@@ -143,12 +143,7 @@
   ${XARM_CORE_API_DIR}/instruction/uxbus_cmd_ser.cc
   ${XARM_CORE_API_DIR}/instruction/uxbus_cmd_tcp.cc
 
-<<<<<<< HEAD
-  ${XARM_CORE_API_DIR}/linux/network.cc
-  ${XARM_CORE_API_DIR}/linux/thread.cc
-=======
    ${XARM_CORE_API_DIR}/os/network.cc
->>>>>>> a68ad7ae
 
   ${XARM_CORE_API_DIR}/port/ser.cc
   ${XARM_CORE_API_DIR}/port/socket.cc
@@ -209,8 +204,6 @@
 
 
 ## Specify libraries to link a library or executable target against
-<<<<<<< HEAD
-=======
 if(MSVC)
   target_link_libraries(xarm_api 
     Ws2_32.lib
@@ -223,7 +216,6 @@
   )
 endif()
 
->>>>>>> a68ad7ae
 target_link_libraries(example1_report_norm_node 
   xarm_api
   ${catkin_LIBRARIES}
@@ -254,14 +246,11 @@
   xarm_api
   ${catkin_LIBRARIES}
 )
-<<<<<<< HEAD
-=======
 
 # Causes the visibility macros to use dllexport rather than dllimport,
 # which is appropriate when building the dll but not consuming it.
 target_compile_definitions(xarm_api
   PRIVATE "XARM_API_BUILDING_LIBRARY")
->>>>>>> a68ad7ae
 
 
 #############
