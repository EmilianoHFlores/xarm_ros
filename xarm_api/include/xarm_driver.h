--- conflicted
+++ resolved
@@ -27,12 +27,7 @@
 #include <xarm_msgs/MoveAxisAngle.h>
 #include <xarm_msgs/MoveVelo.h>
 #include <sensor_msgs/JointState.h>
-<<<<<<< HEAD
-#include <xarm/core/common/data_type.h>
-// #include <xarm/core/linux/thread.h>
-=======
 #include "xarm/core/common/data_type.h"
->>>>>>> a68ad7ae
 #include "xarm/core/connect.h"
 #include "xarm/core/report_data.h"
 
@@ -100,10 +95,6 @@
             UxbusCmd *arm_cmd_;
             unsigned char rx_data_[1280];
             std::string ip;
-<<<<<<< HEAD
-            // pthread_t thread_id_;
-=======
->>>>>>> a68ad7ae
             ros::AsyncSpinner spinner;
             int dof_;
             int curr_state_;
