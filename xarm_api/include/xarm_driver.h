#ifndef __XARM_DRIVER_H
#define __XARM_DRIVER_H

#include <thread>
<<<<<<< HEAD
#include "ros/ros.h"
#include "std_msgs/Float32.h"
#include <thread>
#include <xarm_msgs/SetInt16.h>
#include <xarm_msgs/SetFloat32.h>
#include <xarm_msgs/TCPOffset.h>
#include <xarm_msgs/SetLoad.h>
#include <xarm_msgs/SetAxis.h>
#include <xarm_msgs/Move.h>
#include <xarm_msgs/RobotMsg.h>
#include <xarm_msgs/IOState.h>
#include <xarm_msgs/CIOState.h>
#include <xarm_msgs/SetDigitalIO.h>
#include <xarm_msgs/GetDigitalIO.h>
#include <xarm_msgs/GetControllerDigitalIO.h>
#include <xarm_msgs/SetControllerAnalogIO.h>
#include <xarm_msgs/GetAnalogIO.h>
#include <xarm_msgs/ClearErr.h>
#include <xarm_msgs/GetErr.h>
#include <xarm_msgs/GripperConfig.h>
#include <xarm_msgs/GripperMove.h>
#include <xarm_msgs/GripperState.h>
#include <xarm_msgs/SetToolModbus.h>
#include <xarm_msgs/ConfigToolModbus.h>
#include <xarm_msgs/MoveAxisAngle.h>
#include <xarm_msgs/MoveVelo.h>
#include <xarm_msgs/SetMultipleInts.h>
#include <xarm_msgs/PlayTraj.h>
#include <xarm_msgs/SetString.h>
=======
#include <ros/ros.h>
#include <std_msgs/Float32.h>
>>>>>>> 6563a2c9
#include <sensor_msgs/JointState.h>
#include "xarm_msgs.h"
#include "xarm/wrapper/xarm_api.h"

namespace xarm_api
{
    class XArmDriver
    {
<<<<<<< HEAD
        public:
            XARMDriver():spinner(4)
            { 
                  mutex_ = std::make_shared<std::mutex>(); 
                  spinner.start();
            };
            ~XARMDriver();
            void XARMDriverInit(ros::NodeHandle& root_nh, char *server_ip);
            void Heartbeat(void);
            bool isConnectionOK(void);
            void closeReportSocket(void);
            bool reConnectReportSocket(char *server_ip);

            // provide a list of services:
            bool MotionCtrlCB(xarm_msgs::SetAxis::Request &req, xarm_msgs::SetAxis::Response &res);
            bool SetModeCB(xarm_msgs::SetInt16::Request& req, xarm_msgs::SetInt16::Response& res);
            bool SetStateCB(xarm_msgs::SetInt16::Request &req, xarm_msgs::SetInt16::Response &res);
            bool SetTCPOffsetCB(xarm_msgs::TCPOffset::Request &req, xarm_msgs::TCPOffset::Response &res);
            bool SetLoadCB(xarm_msgs::SetLoad::Request &req, xarm_msgs::SetLoad::Response &res);
            bool SetDigitalIOCB(xarm_msgs::SetDigitalIO::Request &req, xarm_msgs::SetDigitalIO::Response &res);
            bool GetDigitalIOCB(xarm_msgs::GetDigitalIO::Request &req, xarm_msgs::GetDigitalIO::Response &res);
            bool GetAnalogIOCB(xarm_msgs::GetAnalogIO::Request &req, xarm_msgs::GetAnalogIO::Response &res);
            bool ClearErrCB(xarm_msgs::ClearErr::Request& req, xarm_msgs::ClearErr::Response& res);
            bool MoveitClearErrCB(xarm_msgs::ClearErr::Request& req, xarm_msgs::ClearErr::Response& res);
            bool GetErrCB(xarm_msgs::GetErr::Request & req, xarm_msgs::GetErr::Response & res);
            bool GoHomeCB(xarm_msgs::Move::Request &req, xarm_msgs::Move::Response &res);
            bool MoveJointCB(xarm_msgs::Move::Request &req, xarm_msgs::Move::Response &res);
            bool MoveJointbCB(xarm_msgs::Move::Request &req, xarm_msgs::Move::Response &res);
            bool MoveLinebCB(xarm_msgs::Move::Request &req, xarm_msgs::Move::Response &res);
            bool MoveLineCB(xarm_msgs::Move::Request &req, xarm_msgs::Move::Response &res);
            bool MoveLineToolCB(xarm_msgs::Move::Request &req, xarm_msgs::Move::Response &res);
            bool MoveServoJCB(xarm_msgs::Move::Request &req, xarm_msgs::Move::Response &res);
            bool MoveServoCartCB(xarm_msgs::Move::Request &req, xarm_msgs::Move::Response &res);
            bool MoveLineAACB(xarm_msgs::MoveAxisAngle::Request &req, xarm_msgs::MoveAxisAngle::Response &res);
            bool MoveServoCartAACB(xarm_msgs::MoveAxisAngle::Request &req, xarm_msgs::MoveAxisAngle::Response &res);
            bool GripperConfigCB(xarm_msgs::GripperConfig::Request &req, xarm_msgs::GripperConfig::Response &res);
            bool GripperMoveCB(xarm_msgs::GripperMove::Request &req, xarm_msgs::GripperMove::Response &res);
            bool GripperStateCB(xarm_msgs::GripperState::Request &req, xarm_msgs::GripperState::Response &res);
            bool VacuumGripperCB(xarm_msgs::SetInt16::Request &req, xarm_msgs::SetInt16::Response &res);
            bool SetModbusCB(xarm_msgs::SetToolModbus::Request &req, xarm_msgs::SetToolModbus::Response &res);
            bool ConfigModbusCB(xarm_msgs::ConfigToolModbus::Request &req, xarm_msgs::ConfigToolModbus::Response &res);
            bool SetControllerDOutCB(xarm_msgs::SetDigitalIO::Request &req, xarm_msgs::SetDigitalIO::Response &res);
            bool GetControllerDInCB(xarm_msgs::GetControllerDigitalIO::Request &req, xarm_msgs::GetControllerDigitalIO::Response &res);
            bool SetControllerAOutCB(xarm_msgs::SetControllerAnalogIO::Request &req, xarm_msgs::SetControllerAnalogIO::Response &res);
            bool GetControllerAInCB(xarm_msgs::GetAnalogIO::Request &req, xarm_msgs::GetAnalogIO::Response &res);
            void SleepTopicCB(const std_msgs::Float32ConstPtr& msg);
            bool VeloMoveJointCB(xarm_msgs::MoveVelo::Request &req, xarm_msgs::MoveVelo::Response &res);
            bool VeloMoveLineVCB(xarm_msgs::MoveVelo::Request &req, xarm_msgs::MoveVelo::Response &res);
            bool SetMaxJAccCB(xarm_msgs::SetFloat32::Request &req, xarm_msgs::SetFloat32::Response &res);
            bool SetMaxLAccCB(xarm_msgs::SetFloat32::Request &req, xarm_msgs::SetFloat32::Response &res);

            bool SetRecordingCB(xarm_msgs::SetInt16::Request &req, xarm_msgs::SetInt16::Response &res);
            bool SaveTrajCB(xarm_msgs::SetString::Request &req, xarm_msgs::SetString::Response &res);
            bool LoadNPlayTrajCB(xarm_msgs::PlayTraj::Request &req, xarm_msgs::PlayTraj::Response &res);

            void pub_robot_msg(xarm_msgs::RobotMsg &rm_msg);
            void pub_joint_state(sensor_msgs::JointState &js_msg);
            void pub_io_state();
            void pub_cgpio_state(xarm_msgs::CIOState &cio_msg);

            int get_frame(unsigned char *data);
            int get_error();
            int get_state();
            int get_cmdnum();
            int get_mode();
            // void update_rich_data(unsigned char *data, int size);
            // int flush_report_data(XArmReportData &report_data);
            // int get_rich_data(ReportDataNorm &norm_data);
            UxbusCmd *get_uxbus_cmd(void) { return arm_cmd_; };

        private:
            SocketPort *arm_report_;
            // XArmReportData report_data_;
            // ReportDataNorm norm_data_;
            UxbusCmd *arm_cmd_;
            // unsigned char rx_data_[1280];
            std::string ip;
            std::string report_type_;
            ros::AsyncSpinner spinner;
            int dof_;
            int curr_state_;
            int curr_err_;
            int curr_cmd_num_;
            int curr_mode_;
            std::shared_ptr<std::mutex> mutex_;
            xarm_msgs::IOState io_msg;

            ros::NodeHandle nh_;
            ros::ServiceServer go_home_server_;
            ros::ServiceServer move_joint_server_;
            ros::ServiceServer move_jointb_server_;
            ros::ServiceServer motion_ctrl_server_;
            ros::ServiceServer set_state_server_;
            ros::ServiceServer set_mode_server_;
            ros::ServiceServer move_lineb_server_;
            ros::ServiceServer move_line_server_;
            ros::ServiceServer move_line_tool_server_;
            ros::ServiceServer move_servoj_server_;
            ros::ServiceServer move_servo_cart_server_;
            ros::ServiceServer move_line_aa_server_;
            ros::ServiceServer move_servo_cart_aa_server_;
            ros::ServiceServer set_tcp_offset_server_;
            ros::ServiceServer set_load_server_;
            ros::ServiceServer set_end_io_server_;
            ros::ServiceServer get_digital_in_server_;
            ros::ServiceServer get_analog_in_server_;
            ros::ServiceServer clear_err_server_;
            ros::ServiceServer moveit_clear_err_server_;
            ros::ServiceServer get_err_server_;
            ros::ServiceServer gripper_config_server_;
            ros::ServiceServer gripper_move_server_;
            ros::ServiceServer gripper_state_server_;
            ros::ServiceServer set_vacuum_gripper_server_;
            ros::ServiceServer set_modbus_server_;
            ros::ServiceServer config_modbus_server_;
            ros::ServiceServer set_controller_dout_server_;
            ros::ServiceServer get_controller_din_server_;
            ros::ServiceServer set_controller_aout_server_;
            ros::ServiceServer get_controller_ain_server_;

            // ros::ServiceServer tgpio_delay_set_digital_server_;
            // ros::ServiceServer cgpio_delay_set_digital_server_;
            // ros::ServiceServer tgpio_position_set_digital_server_;
            // ros::ServiceServer cgpio_position_set_digital_server_;
            // ros::ServiceServer cgpio_position_set_analog_server_;
            ros::ServiceServer vc_set_jointv_server_;
            ros::ServiceServer vc_set_linev_server_;
            ros::ServiceServer set_max_jacc_server_;
            ros::ServiceServer set_max_lacc_server_;

            ros::ServiceServer traj_record_server_;
            ros::ServiceServer traj_save_server_;
            ros::ServiceServer traj_play_server_;

            ros::Publisher joint_state_;
            ros::Publisher robot_rt_state_; 
            ros::Publisher end_input_state_;
            ros::Publisher cgpio_state_;

            ros::Subscriber sleep_sub_;

            int wait_for_finish();
=======
    public:
        XArmDriver():spinner_(4){spinner_.start();};
        ~XArmDriver();
        void init(ros::NodeHandle& root_nh, std::string &server_ip);

        // provide a list of services:
        bool MotionCtrlCB(xarm_msgs::SetAxis::Request &req, xarm_msgs::SetAxis::Response &res);
        bool SetModeCB(xarm_msgs::SetInt16::Request& req, xarm_msgs::SetInt16::Response& res);
        bool SetStateCB(xarm_msgs::SetInt16::Request &req, xarm_msgs::SetInt16::Response &res);
        bool SetTCPOffsetCB(xarm_msgs::TCPOffset::Request &req, xarm_msgs::TCPOffset::Response &res);
        bool SetLoadCB(xarm_msgs::SetLoad::Request &req, xarm_msgs::SetLoad::Response &res);
        bool SetDigitalIOCB(xarm_msgs::SetDigitalIO::Request &req, xarm_msgs::SetDigitalIO::Response &res);
        bool GetDigitalIOCB(xarm_msgs::GetDigitalIO::Request &req, xarm_msgs::GetDigitalIO::Response &res);
        bool GetAnalogIOCB(xarm_msgs::GetAnalogIO::Request &req, xarm_msgs::GetAnalogIO::Response &res);
        bool ClearErrCB(xarm_msgs::ClearErr::Request& req, xarm_msgs::ClearErr::Response& res);
        bool MoveitClearErrCB(xarm_msgs::ClearErr::Request& req, xarm_msgs::ClearErr::Response& res);
        bool GetErrCB(xarm_msgs::GetErr::Request & req, xarm_msgs::GetErr::Response & res);
        bool GoHomeCB(xarm_msgs::Move::Request &req, xarm_msgs::Move::Response &res);
        bool MoveJointCB(xarm_msgs::Move::Request &req, xarm_msgs::Move::Response &res);
        bool MoveJointbCB(xarm_msgs::Move::Request &req, xarm_msgs::Move::Response &res);
        bool MoveLinebCB(xarm_msgs::Move::Request &req, xarm_msgs::Move::Response &res);
        bool MoveLineCB(xarm_msgs::Move::Request &req, xarm_msgs::Move::Response &res);
        bool MoveLineToolCB(xarm_msgs::Move::Request &req, xarm_msgs::Move::Response &res);
        bool MoveServoJCB(xarm_msgs::Move::Request &req, xarm_msgs::Move::Response &res);
        bool MoveServoCartCB(xarm_msgs::Move::Request &req, xarm_msgs::Move::Response &res);
        bool MoveLineAACB(xarm_msgs::MoveAxisAngle::Request &req, xarm_msgs::MoveAxisAngle::Response &res);
        bool MoveServoCartAACB(xarm_msgs::MoveAxisAngle::Request &req, xarm_msgs::MoveAxisAngle::Response &res);
        bool GripperConfigCB(xarm_msgs::GripperConfig::Request &req, xarm_msgs::GripperConfig::Response &res);
        bool GripperMoveCB(xarm_msgs::GripperMove::Request &req, xarm_msgs::GripperMove::Response &res);
        bool GripperStateCB(xarm_msgs::GripperState::Request &req, xarm_msgs::GripperState::Response &res);
        bool VacuumGripperCB(xarm_msgs::SetInt16::Request &req, xarm_msgs::SetInt16::Response &res);
        bool SetModbusCB(xarm_msgs::SetToolModbus::Request &req, xarm_msgs::SetToolModbus::Response &res);
        bool ConfigModbusCB(xarm_msgs::ConfigToolModbus::Request &req, xarm_msgs::ConfigToolModbus::Response &res);
        bool SetControllerDOutCB(xarm_msgs::SetDigitalIO::Request &req, xarm_msgs::SetDigitalIO::Response &res);
        bool GetControllerDInCB(xarm_msgs::GetControllerDigitalIO::Request &req, xarm_msgs::GetControllerDigitalIO::Response &res);
        bool SetControllerAOutCB(xarm_msgs::SetControllerAnalogIO::Request &req, xarm_msgs::SetControllerAnalogIO::Response &res);
        bool GetControllerAInCB(xarm_msgs::GetAnalogIO::Request &req, xarm_msgs::GetAnalogIO::Response &res);
        void SleepTopicCB(const std_msgs::Float32ConstPtr& msg);
        bool VeloMoveJointCB(xarm_msgs::MoveVelo::Request &req, xarm_msgs::MoveVelo::Response &res);
        bool VeloMoveLineVCB(xarm_msgs::MoveVelo::Request &req, xarm_msgs::MoveVelo::Response &res);
        bool SetMaxJAccCB(xarm_msgs::SetFloat32::Request &req, xarm_msgs::SetFloat32::Response &res);
        bool SetMaxLAccCB(xarm_msgs::SetFloat32::Request &req, xarm_msgs::SetFloat32::Response &res);

        void pub_robot_msg(xarm_msgs::RobotMsg &rm_msg);
        void pub_joint_state(sensor_msgs::JointState &js_msg);
        void pub_cgpio_state(xarm_msgs::CIOState &cio_msg);
    
    private:
        void _report_connect_changed_callback(bool connected, bool reported);
        void _report_data_callback(XArmReportData *report_data_ptr);
        bool _get_wait_param(void);
    
    public:
        XArmAPI *arm;

    private:
        std::string report_type_;
        ros::AsyncSpinner spinner_;
        int dof_;
        int curr_state_;
        int curr_err_;

        ros::NodeHandle nh_;
        ros::ServiceServer go_home_server_;
        ros::ServiceServer move_joint_server_;
        ros::ServiceServer move_jointb_server_;
        ros::ServiceServer motion_ctrl_server_;
        ros::ServiceServer set_state_server_;
        ros::ServiceServer set_mode_server_;
        ros::ServiceServer move_lineb_server_;
        ros::ServiceServer move_line_server_;
        ros::ServiceServer move_line_tool_server_;
        ros::ServiceServer move_servoj_server_;
        ros::ServiceServer move_servo_cart_server_;
        ros::ServiceServer move_line_aa_server_;
        ros::ServiceServer move_servo_cart_aa_server_;
        ros::ServiceServer set_tcp_offset_server_;
        ros::ServiceServer set_load_server_;
        ros::ServiceServer set_end_io_server_;
        ros::ServiceServer get_digital_in_server_;
        ros::ServiceServer get_analog_in_server_;
        ros::ServiceServer clear_err_server_;
        ros::ServiceServer moveit_clear_err_server_;
        ros::ServiceServer get_err_server_;
        ros::ServiceServer gripper_config_server_;
        ros::ServiceServer gripper_move_server_;
        ros::ServiceServer gripper_state_server_;
        ros::ServiceServer set_vacuum_gripper_server_;
        ros::ServiceServer set_modbus_server_;
        ros::ServiceServer config_modbus_server_;
        ros::ServiceServer set_controller_dout_server_;
        ros::ServiceServer get_controller_din_server_;
        ros::ServiceServer set_controller_aout_server_;
        ros::ServiceServer get_controller_ain_server_;

        // ros::ServiceServer tgpio_delay_set_digital_server_;
        // ros::ServiceServer cgpio_delay_set_digital_server_;
        // ros::ServiceServer tgpio_position_set_digital_server_;
        // ros::ServiceServer cgpio_position_set_digital_server_;
        // ros::ServiceServer cgpio_position_set_analog_server_;
        ros::ServiceServer vc_set_jointv_server_;
        ros::ServiceServer vc_set_linev_server_;
        ros::ServiceServer set_max_jacc_server_;
        ros::ServiceServer set_max_lacc_server_;

        ros::Publisher joint_state_;
        ros::Publisher robot_rt_state_; 
        ros::Publisher end_input_state_;
        ros::Publisher cgpio_state_;

        ros::Subscriber sleep_sub_;

    // private:
    //     void _init_xarm_api_server(void);

    // public:
    //     bool MotionEnableCallback(xarm_msgs::SetAxis::Request &req, xarm_msgs::SetAxis::Response &res);
    //     bool SetModeCallback(xarm_msgs::SetInt16::Request& req, xarm_msgs::SetInt16::Response& res);
    //     bool SetStateCallback(xarm_msgs::SetInt16::Request &req, xarm_msgs::SetInt16::Response &res);
    //     bool SetTcpLoadCallback(xarm_msgs::SetLoad::Request& req, xarm_msgs::SetLoad::Response& res);
    //     bool SetTcpOffsetCallback(xarm_msgs::TCPOffset::Request &req, xarm_msgs::TCPOffset::Response &res);

    //     bool GetErrWarnCodeCallback(xarm_msgs::GetErr::Request & req, xarm_msgs::GetErr::Response & res);
    //     bool CleanErrorCallback(xarm_msgs::ClearErr::Request& req, xarm_msgs::ClearErr::Response& res);
    //     bool MoveitClearErrorCallback(xarm_msgs::ClearErr::Request& req, xarm_msgs::ClearErr::Response& res);

    //     bool MoveGoHomeCallback(xarm_msgs::Move::Request &req, xarm_msgs::Move::Response &res);
    //     bool MoveJointCallback(xarm_msgs::Move::Request &req, xarm_msgs::Move::Response &res);
    //     bool MoveArcJointCallback(xarm_msgs::Move::Request &req, xarm_msgs::Move::Response &res);
    //     bool MoveLineCallback(xarm_msgs::Move::Request &req, xarm_msgs::Move::Response &res);
    //     bool MoveArcLineCallback(xarm_msgs::Move::Request &req, xarm_msgs::Move::Response &res);
    //     bool MoveServoJCallback(xarm_msgs::Move::Request &req, xarm_msgs::Move::Response &res);
    //     bool MoveServoCartCallback(xarm_msgs::Move::Request &req, xarm_msgs::Move::Response &res);
    //     bool MoveToolLineCallback(xarm_msgs::Move::Request &req, xarm_msgs::Move::Response &res);
    //     bool MoveLineAACallback(xarm_msgs::MoveAxisAngle::Request &req, xarm_msgs::MoveAxisAngle::Response &res);
    //     bool MoveServoCartAACallback(xarm_msgs::MoveAxisAngle::Request &req, xarm_msgs::MoveAxisAngle::Response &res);
    //     bool VeloMoveJointCallback(xarm_msgs::MoveVelo::Request &req, xarm_msgs::MoveVelo::Response &res);
    //     bool VeloMoveLineCallback(xarm_msgs::MoveVelo::Request &req, xarm_msgs::MoveVelo::Response &res);
    //     bool SetJointMaxAccCallback(xarm_msgs::SetFloat32::Request &req, xarm_msgs::SetFloat32::Response &res);
    //     bool SetTcpMaxAccCallback(xarm_msgs::SetFloat32::Request &req, xarm_msgs::SetFloat32::Response &res);

    //     bool SetTGPIODigitalCallback(xarm_msgs::SetDigitalIO::Request &req, xarm_msgs::SetDigitalIO::Response &res);
    //     bool GetTGPIODigitalCallback(xarm_msgs::GetDigitalIO::Request &req, xarm_msgs::GetDigitalIO::Response &res);
    //     bool GetTGPIOAnalogCallback(xarm_msgs::GetAnalogIO::Request &req, xarm_msgs::GetAnalogIO::Response &res);

    //     bool SetModbusParamsCallback(xarm_msgs::ConfigToolModbus::Request &req, xarm_msgs::ConfigToolModbus::Response &res);
    //     bool SetModbusDataCallback(xarm_msgs::SetToolModbus::Request &req, xarm_msgs::SetToolModbus::Response &res);

    //     bool SetVacuumGripperCallback(xarm_msgs::SetInt16::Request &req, xarm_msgs::SetInt16::Response &res);
    //     bool SetCGPIODigitalCallback(xarm_msgs::SetDigitalIO::Request &req, xarm_msgs::SetDigitalIO::Response &res);
    //     bool GetCGPIODigitalCallback(xarm_msgs::GetControllerDigitalIO::Request &req, xarm_msgs::GetControllerDigitalIO::Response &res);
    //     bool GetCGPIOAnalogCallback(xarm_msgs::GetAnalogIO::Request &req, xarm_msgs::GetAnalogIO::Response &res);
    //     bool SetCGPIOAnalogCallback(xarm_msgs::SetControllerAnalogIO::Request &req, xarm_msgs::SetControllerAnalogIO::Response &res);

    //     bool CleanGripperErrorCallback(xarm_msgs::ClearErr::Request& req, xarm_msgs::ClearErr::Response& res);
    //     bool SetGripperParamsCallback(xarm_msgs::GripperConfig::Request &req, xarm_msgs::GripperConfig::Response &res);
    //     bool SetGripperMoveCallback(xarm_msgs::GripperMove::Request &req, xarm_msgs::GripperMove::Response &res);
    //     bool GetGripperState(xarm_msgs::GripperState::Request &req, xarm_msgs::GripperState::Response &res);

>>>>>>> 6563a2c9
    };
}

#endif<|MERGE_RESOLUTION|>--- conflicted
+++ resolved
@@ -2,40 +2,8 @@
 #define __XARM_DRIVER_H
 
 #include <thread>
-<<<<<<< HEAD
-#include "ros/ros.h"
-#include "std_msgs/Float32.h"
-#include <thread>
-#include <xarm_msgs/SetInt16.h>
-#include <xarm_msgs/SetFloat32.h>
-#include <xarm_msgs/TCPOffset.h>
-#include <xarm_msgs/SetLoad.h>
-#include <xarm_msgs/SetAxis.h>
-#include <xarm_msgs/Move.h>
-#include <xarm_msgs/RobotMsg.h>
-#include <xarm_msgs/IOState.h>
-#include <xarm_msgs/CIOState.h>
-#include <xarm_msgs/SetDigitalIO.h>
-#include <xarm_msgs/GetDigitalIO.h>
-#include <xarm_msgs/GetControllerDigitalIO.h>
-#include <xarm_msgs/SetControllerAnalogIO.h>
-#include <xarm_msgs/GetAnalogIO.h>
-#include <xarm_msgs/ClearErr.h>
-#include <xarm_msgs/GetErr.h>
-#include <xarm_msgs/GripperConfig.h>
-#include <xarm_msgs/GripperMove.h>
-#include <xarm_msgs/GripperState.h>
-#include <xarm_msgs/SetToolModbus.h>
-#include <xarm_msgs/ConfigToolModbus.h>
-#include <xarm_msgs/MoveAxisAngle.h>
-#include <xarm_msgs/MoveVelo.h>
-#include <xarm_msgs/SetMultipleInts.h>
-#include <xarm_msgs/PlayTraj.h>
-#include <xarm_msgs/SetString.h>
-=======
 #include <ros/ros.h>
 #include <std_msgs/Float32.h>
->>>>>>> 6563a2c9
 #include <sensor_msgs/JointState.h>
 #include "xarm_msgs.h"
 #include "xarm/wrapper/xarm_api.h"
@@ -44,152 +12,8 @@
 {
     class XArmDriver
     {
-<<<<<<< HEAD
-        public:
-            XARMDriver():spinner(4)
-            { 
-                  mutex_ = std::make_shared<std::mutex>(); 
-                  spinner.start();
-            };
-            ~XARMDriver();
-            void XARMDriverInit(ros::NodeHandle& root_nh, char *server_ip);
-            void Heartbeat(void);
-            bool isConnectionOK(void);
-            void closeReportSocket(void);
-            bool reConnectReportSocket(char *server_ip);
-
-            // provide a list of services:
-            bool MotionCtrlCB(xarm_msgs::SetAxis::Request &req, xarm_msgs::SetAxis::Response &res);
-            bool SetModeCB(xarm_msgs::SetInt16::Request& req, xarm_msgs::SetInt16::Response& res);
-            bool SetStateCB(xarm_msgs::SetInt16::Request &req, xarm_msgs::SetInt16::Response &res);
-            bool SetTCPOffsetCB(xarm_msgs::TCPOffset::Request &req, xarm_msgs::TCPOffset::Response &res);
-            bool SetLoadCB(xarm_msgs::SetLoad::Request &req, xarm_msgs::SetLoad::Response &res);
-            bool SetDigitalIOCB(xarm_msgs::SetDigitalIO::Request &req, xarm_msgs::SetDigitalIO::Response &res);
-            bool GetDigitalIOCB(xarm_msgs::GetDigitalIO::Request &req, xarm_msgs::GetDigitalIO::Response &res);
-            bool GetAnalogIOCB(xarm_msgs::GetAnalogIO::Request &req, xarm_msgs::GetAnalogIO::Response &res);
-            bool ClearErrCB(xarm_msgs::ClearErr::Request& req, xarm_msgs::ClearErr::Response& res);
-            bool MoveitClearErrCB(xarm_msgs::ClearErr::Request& req, xarm_msgs::ClearErr::Response& res);
-            bool GetErrCB(xarm_msgs::GetErr::Request & req, xarm_msgs::GetErr::Response & res);
-            bool GoHomeCB(xarm_msgs::Move::Request &req, xarm_msgs::Move::Response &res);
-            bool MoveJointCB(xarm_msgs::Move::Request &req, xarm_msgs::Move::Response &res);
-            bool MoveJointbCB(xarm_msgs::Move::Request &req, xarm_msgs::Move::Response &res);
-            bool MoveLinebCB(xarm_msgs::Move::Request &req, xarm_msgs::Move::Response &res);
-            bool MoveLineCB(xarm_msgs::Move::Request &req, xarm_msgs::Move::Response &res);
-            bool MoveLineToolCB(xarm_msgs::Move::Request &req, xarm_msgs::Move::Response &res);
-            bool MoveServoJCB(xarm_msgs::Move::Request &req, xarm_msgs::Move::Response &res);
-            bool MoveServoCartCB(xarm_msgs::Move::Request &req, xarm_msgs::Move::Response &res);
-            bool MoveLineAACB(xarm_msgs::MoveAxisAngle::Request &req, xarm_msgs::MoveAxisAngle::Response &res);
-            bool MoveServoCartAACB(xarm_msgs::MoveAxisAngle::Request &req, xarm_msgs::MoveAxisAngle::Response &res);
-            bool GripperConfigCB(xarm_msgs::GripperConfig::Request &req, xarm_msgs::GripperConfig::Response &res);
-            bool GripperMoveCB(xarm_msgs::GripperMove::Request &req, xarm_msgs::GripperMove::Response &res);
-            bool GripperStateCB(xarm_msgs::GripperState::Request &req, xarm_msgs::GripperState::Response &res);
-            bool VacuumGripperCB(xarm_msgs::SetInt16::Request &req, xarm_msgs::SetInt16::Response &res);
-            bool SetModbusCB(xarm_msgs::SetToolModbus::Request &req, xarm_msgs::SetToolModbus::Response &res);
-            bool ConfigModbusCB(xarm_msgs::ConfigToolModbus::Request &req, xarm_msgs::ConfigToolModbus::Response &res);
-            bool SetControllerDOutCB(xarm_msgs::SetDigitalIO::Request &req, xarm_msgs::SetDigitalIO::Response &res);
-            bool GetControllerDInCB(xarm_msgs::GetControllerDigitalIO::Request &req, xarm_msgs::GetControllerDigitalIO::Response &res);
-            bool SetControllerAOutCB(xarm_msgs::SetControllerAnalogIO::Request &req, xarm_msgs::SetControllerAnalogIO::Response &res);
-            bool GetControllerAInCB(xarm_msgs::GetAnalogIO::Request &req, xarm_msgs::GetAnalogIO::Response &res);
-            void SleepTopicCB(const std_msgs::Float32ConstPtr& msg);
-            bool VeloMoveJointCB(xarm_msgs::MoveVelo::Request &req, xarm_msgs::MoveVelo::Response &res);
-            bool VeloMoveLineVCB(xarm_msgs::MoveVelo::Request &req, xarm_msgs::MoveVelo::Response &res);
-            bool SetMaxJAccCB(xarm_msgs::SetFloat32::Request &req, xarm_msgs::SetFloat32::Response &res);
-            bool SetMaxLAccCB(xarm_msgs::SetFloat32::Request &req, xarm_msgs::SetFloat32::Response &res);
-
-            bool SetRecordingCB(xarm_msgs::SetInt16::Request &req, xarm_msgs::SetInt16::Response &res);
-            bool SaveTrajCB(xarm_msgs::SetString::Request &req, xarm_msgs::SetString::Response &res);
-            bool LoadNPlayTrajCB(xarm_msgs::PlayTraj::Request &req, xarm_msgs::PlayTraj::Response &res);
-
-            void pub_robot_msg(xarm_msgs::RobotMsg &rm_msg);
-            void pub_joint_state(sensor_msgs::JointState &js_msg);
-            void pub_io_state();
-            void pub_cgpio_state(xarm_msgs::CIOState &cio_msg);
-
-            int get_frame(unsigned char *data);
-            int get_error();
-            int get_state();
-            int get_cmdnum();
-            int get_mode();
-            // void update_rich_data(unsigned char *data, int size);
-            // int flush_report_data(XArmReportData &report_data);
-            // int get_rich_data(ReportDataNorm &norm_data);
-            UxbusCmd *get_uxbus_cmd(void) { return arm_cmd_; };
-
-        private:
-            SocketPort *arm_report_;
-            // XArmReportData report_data_;
-            // ReportDataNorm norm_data_;
-            UxbusCmd *arm_cmd_;
-            // unsigned char rx_data_[1280];
-            std::string ip;
-            std::string report_type_;
-            ros::AsyncSpinner spinner;
-            int dof_;
-            int curr_state_;
-            int curr_err_;
-            int curr_cmd_num_;
-            int curr_mode_;
-            std::shared_ptr<std::mutex> mutex_;
-            xarm_msgs::IOState io_msg;
-
-            ros::NodeHandle nh_;
-            ros::ServiceServer go_home_server_;
-            ros::ServiceServer move_joint_server_;
-            ros::ServiceServer move_jointb_server_;
-            ros::ServiceServer motion_ctrl_server_;
-            ros::ServiceServer set_state_server_;
-            ros::ServiceServer set_mode_server_;
-            ros::ServiceServer move_lineb_server_;
-            ros::ServiceServer move_line_server_;
-            ros::ServiceServer move_line_tool_server_;
-            ros::ServiceServer move_servoj_server_;
-            ros::ServiceServer move_servo_cart_server_;
-            ros::ServiceServer move_line_aa_server_;
-            ros::ServiceServer move_servo_cart_aa_server_;
-            ros::ServiceServer set_tcp_offset_server_;
-            ros::ServiceServer set_load_server_;
-            ros::ServiceServer set_end_io_server_;
-            ros::ServiceServer get_digital_in_server_;
-            ros::ServiceServer get_analog_in_server_;
-            ros::ServiceServer clear_err_server_;
-            ros::ServiceServer moveit_clear_err_server_;
-            ros::ServiceServer get_err_server_;
-            ros::ServiceServer gripper_config_server_;
-            ros::ServiceServer gripper_move_server_;
-            ros::ServiceServer gripper_state_server_;
-            ros::ServiceServer set_vacuum_gripper_server_;
-            ros::ServiceServer set_modbus_server_;
-            ros::ServiceServer config_modbus_server_;
-            ros::ServiceServer set_controller_dout_server_;
-            ros::ServiceServer get_controller_din_server_;
-            ros::ServiceServer set_controller_aout_server_;
-            ros::ServiceServer get_controller_ain_server_;
-
-            // ros::ServiceServer tgpio_delay_set_digital_server_;
-            // ros::ServiceServer cgpio_delay_set_digital_server_;
-            // ros::ServiceServer tgpio_position_set_digital_server_;
-            // ros::ServiceServer cgpio_position_set_digital_server_;
-            // ros::ServiceServer cgpio_position_set_analog_server_;
-            ros::ServiceServer vc_set_jointv_server_;
-            ros::ServiceServer vc_set_linev_server_;
-            ros::ServiceServer set_max_jacc_server_;
-            ros::ServiceServer set_max_lacc_server_;
-
-            ros::ServiceServer traj_record_server_;
-            ros::ServiceServer traj_save_server_;
-            ros::ServiceServer traj_play_server_;
-
-            ros::Publisher joint_state_;
-            ros::Publisher robot_rt_state_; 
-            ros::Publisher end_input_state_;
-            ros::Publisher cgpio_state_;
-
-            ros::Subscriber sleep_sub_;
-
-            int wait_for_finish();
-=======
     public:
-        XArmDriver():spinner_(4){spinner_.start();};
+        XArmDriver():spinner_(4){ spinner_.start(); };
         ~XArmDriver();
         void init(ros::NodeHandle& root_nh, std::string &server_ip);
 
@@ -231,10 +55,14 @@
         bool SetMaxJAccCB(xarm_msgs::SetFloat32::Request &req, xarm_msgs::SetFloat32::Response &res);
         bool SetMaxLAccCB(xarm_msgs::SetFloat32::Request &req, xarm_msgs::SetFloat32::Response &res);
 
+        bool SetRecordingCB(xarm_msgs::SetInt16::Request &req, xarm_msgs::SetInt16::Response &res);
+        bool SaveTrajCB(xarm_msgs::SetString::Request &req, xarm_msgs::SetString::Response &res);
+        bool LoadNPlayTrajCB(xarm_msgs::PlayTraj::Request &req, xarm_msgs::PlayTraj::Response &res);
+
         void pub_robot_msg(xarm_msgs::RobotMsg &rm_msg);
         void pub_joint_state(sensor_msgs::JointState &js_msg);
         void pub_cgpio_state(xarm_msgs::CIOState &cio_msg);
-    
+
     private:
         void _report_connect_changed_callback(bool connected, bool reported);
         void _report_data_callback(XArmReportData *report_data_ptr);
@@ -249,6 +77,8 @@
         int dof_;
         int curr_state_;
         int curr_err_;
+        int curr_cmd_num_;
+        int curr_mode_;
 
         ros::NodeHandle nh_;
         ros::ServiceServer go_home_server_;
@@ -292,6 +122,10 @@
         ros::ServiceServer vc_set_linev_server_;
         ros::ServiceServer set_max_jacc_server_;
         ros::ServiceServer set_max_lacc_server_;
+
+        ros::ServiceServer traj_record_server_;
+        ros::ServiceServer traj_save_server_;
+        ros::ServiceServer traj_play_server_;
 
         ros::Publisher joint_state_;
         ros::Publisher robot_rt_state_; 
@@ -347,7 +181,6 @@
     //     bool SetGripperMoveCallback(xarm_msgs::GripperMove::Request &req, xarm_msgs::GripperMove::Response &res);
     //     bool GetGripperState(xarm_msgs::GripperState::Request &req, xarm_msgs::GripperState::Response &res);
 
->>>>>>> 6563a2c9
     };
 }
 
