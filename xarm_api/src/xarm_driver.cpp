--- conflicted
+++ resolved
@@ -8,6 +8,7 @@
 #define CMD_HEARTBEAT_SEC 30 // 30s
 
 #define DEBUG_MODE 1
+#define PARAM_ERROR 998
 
 
 void* cmd_heart_beat(void* args)
@@ -55,6 +56,8 @@
         // ROS_INFO("[1] state: %d, error_code: %d", report_data_ptr->state, report_data_ptr->err);
         curr_state_ = report_data_ptr->state;
         curr_err_ = report_data_ptr->err;
+        curr_mode_ = report_data_ptr->mode;
+        curr_cmd_num_ = report_data_ptr->cmdnum;
     }
 
     void XArmDriver::init(ros::NodeHandle& root_nh, std::string &server_ip)
@@ -159,9 +162,9 @@
         set_max_lacc_server_ = nh_.advertiseService("set_max_acc_line", &XArmDriver::SetMaxLAccCB, this);
 
         // trajectory recording and playback (beta):
-        traj_record_server_ = nh_.advertiseService("set_recording", &XARMDriver::SetRecordingCB, this); // start(1)/stop(0) recording
-        traj_save_server_ = nh_.advertiseService("save_traj", &XARMDriver::SaveTrajCB, this);
-        traj_play_server_ = nh_.advertiseService("play_traj", &XARMDriver::LoadNPlayTrajCB, this); // load and playback recorded trajectory
+        traj_record_server_ = nh_.advertiseService("set_recording", &XArmDriver::SetRecordingCB, this); // start(1)/stop(0) recording
+        traj_save_server_ = nh_.advertiseService("save_traj", &XArmDriver::SaveTrajCB, this);
+        traj_play_server_ = nh_.advertiseService("play_traj", &XArmDriver::LoadNPlayTrajCB, this); // load and playback recorded trajectory
 
         // state feedback topics:
         joint_state_ = nh_.advertise<sensor_msgs::JointState>("joint_states", 10, true);
@@ -443,7 +446,7 @@
     bool XArmDriver::ConfigModbusCB(xarm_msgs::ConfigToolModbus::Request &req, xarm_msgs::ConfigToolModbus::Response &res)
     {
         res.message = "";
-        if(get_error())
+        if(curr_err_)
         {
             arm->set_state(XARM_STATE::START);
             ROS_WARN("Cleared Existing Error Code %d", curr_err_);
@@ -497,7 +500,7 @@
         int index = 0;
         if(req.pose.size() != 6)
         {
-            res.ret = -1;
+            res.ret = PARAM_ERROR;
             res.message = "number of parameters incorrect!";
             return false;
         }
@@ -519,7 +522,7 @@
         int index = 0;
         if(req.pose.size() != 6)
         {
-            res.ret = -1;
+            res.ret = PARAM_ERROR;
             res.message = "number of parameters incorrect!";
             return false;
         }
@@ -541,7 +544,7 @@
         int index = 0;
         if(req.pose.size() != 6)
         {
-            res.ret = -1;
+            res.ret = PARAM_ERROR;
             res.message = "number of parameters incorrect!";
             return false;
         }
@@ -616,7 +619,7 @@
         int index = 0;
         if(req.pose.size() != 6)
         {
-            res.ret = -1;
+            res.ret = PARAM_ERROR;
             res.message = "MoveServoCartCB parameters incorrect!";
             return false;
         }
@@ -639,7 +642,7 @@
         int index = 0;
         if(req.pose.size() != 6)
         {
-            res.ret = -1;
+            res.ret = PARAM_ERROR;
             res.message = "MoveServoCartCB parameters incorrect!";
             return false;
         }
@@ -661,7 +664,7 @@
         int index = 0;
         if(req.pose.size() != 6)
         {
-            res.ret = -1;
+            res.ret = PARAM_ERROR;
             res.message = "MoveServoCartAACB parameters incorrect!";
             return false;
         }
@@ -710,7 +713,7 @@
         int index = 0;
         if(req.velocities.size() < 6)
         {
-            res.ret = -1;
+            res.ret = PARAM_ERROR;
             res.message = "number of parameters incorrect!";
             return false;
         }
@@ -731,7 +734,7 @@
     {
         if(req.data<0 || req.data>20.0)
         {
-            res.ret = -1;
+            res.ret = PARAM_ERROR;
             res.message = "set max joint acc: " + std::to_string(req.data) + "error! Proper range is: 0-20.0 rad/s^2";
             return false;
         }
@@ -744,7 +747,7 @@
     {
         if(req.data<0 || req.data>50000.0)
         {
-            res.ret = -1;
+            res.ret = PARAM_ERROR;
             res.message = "set max linear acc: " + std::to_string(req.data) + "error! Proper range is: 0-50000.0 mm/s^2";
             return false;
         }
@@ -803,78 +806,39 @@
         return res.ret >= 0;
     }
 
-<<<<<<< HEAD
-
-    bool XARMDriver::SetRecordingCB(xarm_msgs::SetInt16::Request &req, xarm_msgs::SetInt16::Response &res)
+    bool XArmDriver::SetRecordingCB(xarm_msgs::SetInt16::Request &req, xarm_msgs::SetInt16::Response &res)
     {  
         if(req.data)
-            res.ret = arm_cmd_->set_record_traj(1); // start recording
-        else
-            res.ret = arm_cmd_->set_record_traj(0); // stop recording
+            res.ret = arm->start_record_trajectory(); // start recording
+        else
+            res.ret = arm->stop_record_trajectory(); // stop recording
         res.message = "set trajectory recording: " + std::to_string(req.data) + " ret = " + std::to_string(res.ret);
-        return true;
-    }
-
-    static enum rw_status
-    {
-        IDLE = 0, 
-        LOADING, 
-        LOAD_SUCCESS, 
-        LOAD_FAIL, 
-        SAVING, 
-        SAVE_SUCCESS, 
-        SAVE_FAIL 
-
-    }rw_status_now;
-
-    bool XARMDriver::SaveTrajCB(xarm_msgs::SetString::Request &req, xarm_msgs::SetString::Response &res)
+        return res.ret >= 0;
+    }
+
+    bool XArmDriver::SaveTrajCB(xarm_msgs::SetString::Request &req, xarm_msgs::SetString::Response &res)
     {
         if(req.str_data.size()>80)
         {
-            res.ret = -1;
+            res.ret = PARAM_ERROR;
             res.message = "Save Trajectory ERROR: name length should be within 80 characrters!";
             return false;
         }
         char file_name[81]={0};
         req.str_data.copy(file_name, req.str_data.size(), 0);
-        res.ret = arm_cmd_->save_traj(file_name);
-
-        int rw_status_int = IDLE;
-
-        int wait_cnt = 0;
-        ros::Duration slp_t(0.1);
-        while(rw_status_int!=SAVE_SUCCESS && rw_status_int!=SAVE_FAIL)
-        {
-            slp_t.sleep();
-            arm_cmd_->get_traj_rw_status(&rw_status_int);
-
-            if(wait_cnt++ >50 || get_state()==XARM_STATE::STOP)
-            {
-                res.ret = -1;
-                res.message = "Save trajectory file: Time out!";
-                return false;
-            }
-            if(rw_status_int == SAVE_FAIL)
-            {
-                res.ret = -1;
-                res.message = "SAVE trajectory file Failed!, please make sure Recording is not in progress!";
-                ROS_ERROR("%s", res.message.c_str());
-                return false;
-            }
-        }
+        float timeout = req.timeout;
+        if (timeout <= 0.1) timeout = 10;
+        res.ret = arm->save_record_trajectory(file_name, timeout);
         res.message = "save trajectory file: " + req.str_data + " ret = " + std::to_string(res.ret);
-        return true;
-    }
-
-    bool XARMDriver::LoadNPlayTrajCB(xarm_msgs::PlayTraj::Request &req, xarm_msgs::PlayTraj::Response &res)
-=======
-    void XArmDriver::pub_robot_msg(xarm_msgs::RobotMsg &rm_msg)
->>>>>>> 6563a2c9
+        return res.ret >= 0;
+    }
+
+    bool XArmDriver::LoadNPlayTrajCB(xarm_msgs::PlayTraj::Request &req, xarm_msgs::PlayTraj::Response &res)
     {
         /* LOAD: */
         if(req.traj_file.size()>80)
         {
-            res.ret = -1;
+            res.ret = PARAM_ERROR;
             res.message = "Load Trajectory ERROR: name length should be within 80 characrters!";
             ROS_ERROR("%s", res.message.c_str());
             return false;
@@ -882,108 +846,24 @@
 
         if(req.speed_factor != 1 && req.speed_factor != 2 && req.speed_factor != 4)
         {
-            res.ret = -1;
+            res.ret = PARAM_ERROR;
             res.message = "PlayBack Trajectory ERROR: please check given speed_factor (int: 1, 2 or 4)";
             ROS_ERROR("%s", res.message.c_str());
             return false;
         }
 
-        if(get_mode()==11 || get_state()==XARM_STATE::STOP || get_state()==XARM_STATE::MODE_CHANGE)
-        {
-            res.ret = -1;
-            res.message = "Please set the Robot to be in proper Mode and state(0) before loading trajectory!";
-            ROS_ERROR("%s", res.message.c_str());
-            return false;
-        }
-
         char file_name[81]={0};
         req.traj_file.copy(file_name, req.traj_file.size(), 0);
-        res.ret = arm_cmd_->load_traj(file_name);
-        int rw_status_int = IDLE;
-
-        int wait_cnts = 0;
-        ros::Duration wait_slp(0.1);
-
-        while(rw_status_int!=LOAD_SUCCESS && rw_status_int!=LOAD_FAIL)
-        {
-            wait_slp.sleep();
-            arm_cmd_->get_traj_rw_status(&rw_status_int);
-
-            if(wait_cnts++ >50 || get_state()==XARM_STATE::STOP)
-            {
-                res.ret = -1;
-                res.message = "Load trajectory file: Time out!";
-                ROS_ERROR("%s", res.message.c_str());
-                return false;
-            }
-            if(rw_status_int == LOAD_FAIL)
-            {
-                res.ret = -1;
-                res.message = "Load trajectory file Failed!, please check the correction and existence of file_name !";
-                ROS_ERROR("%s", res.message.c_str());
-                return false;
-            }
-        }
-        
-        ROS_INFO("Load trajectory file success!");
-
-        /* PLAY: */
-        wait_cnts = 0;
-        while(get_cmdnum())
-        {
-            wait_slp.sleep();
-            if(wait_cnts++>=100)
-            {
-                res.ret=-1;
-                res.message = "PlayBack Trajectory ERROR: TIME OUT waiting for previous tasks";
-                ROS_ERROR("%s", res.message.c_str());
-                return false;
-            }
-        }
-
-        res.ret = arm_cmd_->playback_traj(req.repeat_times,req.speed_factor);
-
-        wait_cnts = 0;
-        while(get_mode()!=11 && get_state()!=XARM_STATE::STOP) // 11 is internal mode for playback trajectory
-        {
-            wait_slp.sleep();
-            if(wait_cnts++ >=100)
-            {
-                res.ret=-1;
-                res.message = "PlayBack Trajectory ERROR: TIME OUT waiting for starting position";
-                ROS_ERROR("%s", res.message.c_str());
-                return false;
-            }
-        }
-        
-        ros::Duration(0.5).sleep(); // DO not remove!
-
-        wait_cnts = 0;
-        while(get_state()==XARM_STATE::MOVING)
-        {
-            wait_slp.sleep();
-            if(wait_cnts++ >=3000)
-            {
-                res.ret=-1;
-                arm_cmd_->set_mode(XARM_MODE::POSE);
-                res.message = "PlayBack Trajectory ERROR: TIME OUT waiting for trajectory completion";
-                ROS_ERROR("%s", res.message.c_str());
-                return false;
-            }
-        }
-        arm_cmd_->set_mode(XARM_MODE::POSE);
+
+        res.ret = arm->playback_trajectory(req.repeat_times, file_name, true, req.speed_factor);
+
         res.message = "PlayBack Trajectory, ret = " + std::to_string(res.ret);
-        return true;
-
-    }
-
-    void XARMDriver::pub_robot_msg(xarm_msgs::RobotMsg &rm_msg)
+        return res.ret >= 0;
+
+    }
+
+    void XArmDriver::pub_robot_msg(xarm_msgs::RobotMsg &rm_msg)
     {   
-        std::lock_guard<std::mutex> locker(*mutex_);
-        curr_err_ = rm_msg.err;
-        curr_state_ = rm_msg.state;
-        curr_cmd_num_ = rm_msg.cmdnum;
-        curr_mode_ = rm_msg.mode;
         robot_rt_state_.publish(rm_msg);
     }
     
@@ -996,96 +876,4 @@
     {
         cgpio_state_.publish(cio_msg);
     }
-<<<<<<< HEAD
-
-    int XARMDriver::get_frame(unsigned char *data)
-    {
-        int ret;
-        ret = arm_report_->read_frame(data);
-        return ret;
-    }
-
-    int XARMDriver::get_state()
-    {
-        std::lock_guard<std::mutex> locker(*mutex_);
-        return curr_state_;
-    }
-
-    int XARMDriver::get_error()
-    {
-        std::lock_guard<std::mutex> locker(*mutex_);
-        return curr_err_;
-    }
-
-    int XARMDriver::get_cmdnum()
-    {
-        std::lock_guard<std::mutex> locker(*mutex_);
-        return curr_cmd_num_;
-    }
-
-    int XARMDriver::get_mode()
-    {
-        std::lock_guard<std::mutex> locker(*mutex_);
-        return curr_mode_;
-    }
-    // void XARMDriver::update_rich_data(unsigned char *data, int size)
-    // {
-    //     memcpy(rx_data_, data, size);
-    // }
-
-    // int XARMDriver::flush_report_data(XArmReportData &report_data)
-    // {
-    //     int ret;
-    //     ret = report_data_.flush_data(rx_data_);
-    //     report_data = report_data_;
-    //     return ret;
-    // }
-
-    // int XARMDriver::get_rich_data(ReportDataNorm &norm_data)
-    // {
-    //     int ret;
-    //     ret = norm_data_.flush_data(rx_data_);
-    //     norm_data = norm_data_;
-    //     return ret;
-    // }
-
-    int XARMDriver::wait_for_finish()
-    {
-        bool wait;
-        int ret = 0;
-
-        nh_.getParam("wait_for_finish", wait);
-
-        if(!wait)
-            return ret;
-
-        ros::Duration(0.2).sleep(); // delay 0.2s, for 5Hz state update
-        ros::Rate sleep_rate(10); // 10Hz
-
-        while(get_state()== 1) // in MOVE state
-        {
-            if(get_error())
-            {
-                ret = UXBUS_STATE::ERR_CODE;
-                break;
-            }
-            sleep_rate.sleep();
-        }
-
-        if(!ret)
-        {
-            int err_warn[2] = {0};
-            arm_cmd_->get_err_code(err_warn);
-            if(err_warn[0])
-            {
-                ROS_ERROR("XARM ERROR CODE: %d ", err_warn[0]);
-                ret = UXBUS_STATE::ERR_CODE;
-            }
-        }
-
-        return ret;
-    }
-
-=======
->>>>>>> 6563a2c9
 }