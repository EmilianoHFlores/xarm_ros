/* Copyright 2018 UFACTORY Inc. All Rights Reserved.
 *
 * Software License Agreement (BSD License)
 *
 * Author: Jason Peng <jason@ufactory.cc>
 ============================================================================*/

#include "xarm_controller/xarm_hw.h"

#define SERVICE_CALL_FAILED 999
#define SERVICE_IS_PERSISTENT_BUT_INVALID 998
#define VELO_DURATION 1

namespace xarm_control
{
	void XArmHW::_register_joint_limits(ros::NodeHandle &root_nh, std::string joint_name, const ControlMethod ctrl_method)
	{
		joint_limits_interface::JointLimits joint_limits;
		joint_limits_interface::SoftJointLimits soft_joint_limits;
		bool has_limits = false;
		bool has_soft_limits = false;
		
		urdf::JointConstSharedPtr urdf_joint = model_ptr_->getJoint(joint_name);
		if (urdf_joint != NULL) 
		{
			// Get limits from the URDF file.
			if (joint_limits_interface::getJointLimits(urdf_joint, joint_limits))
				has_limits = true;
			if (joint_limits_interface::getSoftJointLimits(urdf_joint, soft_joint_limits))
				has_soft_limits = true;
		}
		// Get limits from the parameter server.
		if (joint_limits_interface::getJointLimits(joint_name, root_nh, joint_limits))
			has_limits = true;

		if (!has_limits)
			return;

		switch (ctrl_method)
		{
		case EFFORT:
			{
				if (has_soft_limits)
					ej_limits_interface_.registerHandle(joint_limits_interface::EffortJointSoftLimitsHandle(ej_interface_.getHandle(joint_name), joint_limits, soft_joint_limits));
				else
					ej_sat_interface_.registerHandle(joint_limits_interface::EffortJointSaturationHandle(ej_interface_.getHandle(joint_name), joint_limits));
			}
			break;
		case VELOCITY:
			{
				if (has_soft_limits)
					vj_limits_interface_.registerHandle(joint_limits_interface::VelocityJointSoftLimitsHandle(vj_interface_.getHandle(joint_name), joint_limits, soft_joint_limits));
				else
					vj_sat_interface_.registerHandle(joint_limits_interface::VelocityJointSaturationHandle(vj_interface_.getHandle(joint_name), joint_limits));
			}
			break;
		case POSITION:
		default:
			{
				if (has_soft_limits)
					pj_limits_interface_.registerHandle(joint_limits_interface::PositionJointSoftLimitsHandle(pj_interface_.getHandle(joint_name), joint_limits, soft_joint_limits));
				else
					pj_sat_interface_.registerHandle(joint_limits_interface::PositionJointSaturationHandle(pj_interface_.getHandle(joint_name), joint_limits));
			}
			break;
		}
		printf("%s, ctrl_method=%d, has_soft_limits=%d, has_velocity_limits=%d, max_velocity=%f, has_position_limits=%d, min_position=%f, max_position=%f\n", 
				joint_name.c_str(), ctrl_method, has_soft_limits, joint_limits.has_velocity_limits, joint_limits.max_velocity, 
				joint_limits.has_position_limits, joint_limits.min_position, joint_limits.max_position);
	}

	void XArmHW::clientInit(const std::string& robot_ip, ros::NodeHandle& root_nh)
	{
		position_cmd_.resize(dof_);
		position_cmd_float_.resize(dof_); // command vector must have 7 dimention!
		position_fdb_.resize(dof_);
		velocity_cmd_.resize(dof_);
		velocity_cmd_float_.resize(dof_);
		velocity_fdb_.resize(dof_);
		effort_cmd_.resize(dof_);
		effort_fdb_.resize(dof_);

		prev_cmds_float_.resize(dof_);

		curr_err_ = 0;
		curr_state_ = 4;
		curr_mode_ = 0;
		read_code_ = 0;
		write_code_ = 0;

		// pos_sub_ = root_nh.subscribe(jnt_state_topic, 100, &XArmHW::pos_fb_cb, this);
		state_sub_ = root_nh.subscribe(xarm_state_topic, 100, &XArmHW::state_fb_cb, this);
		// wrench_sub_ = root_nh.subscribe(xarm_ftsensor_states_topic, 100, &XArmHW::ftsensor_fb_cb, this);

		for(unsigned int j=0; j < dof_; j++)
	  	{
			// Create joint state interface for all joints
			js_interface_.registerHandle(hardware_interface::JointStateHandle(jnt_names_[j], &position_fdb_[j], &velocity_fdb_[j], &effort_fdb_[j]));
			switch (ctrl_method_)
			{
			case EFFORT:
				{
					ej_interface_.registerHandle(hardware_interface::JointHandle(js_interface_.getHandle(jnt_names_[j]), &effort_cmd_[j]));
				}
				break;
			case VELOCITY:
				{
					vj_interface_.registerHandle(hardware_interface::JointHandle(js_interface_.getHandle(jnt_names_[j]), &velocity_cmd_[j]));
				}
				break;
			case POSITION:
			default:
				{
					ctrl_method_ = POSITION;
					pj_interface_.registerHandle(hardware_interface::JointHandle(js_interface_.getHandle(jnt_names_[j]), &position_cmd_[j]));
				}
				break;
			}
			_register_joint_limits(root_nh, jnt_names_[j], ctrl_method_);
	  	}

		// fts_interface_.registerHandle(hardware_interface::ForceTorqueSensorHandle(
		// 	force_torque_sensor_name_, force_torque_sensor_frame_id_, force_, torque_));

		registerInterface(&js_interface_);
		switch (ctrl_method_)
		{
		case EFFORT:
			registerInterface(&ej_interface_);
			break;
		case VELOCITY:
			registerInterface(&vj_interface_);
			break;
		case POSITION:
		default:
			registerInterface(&pj_interface_);
			break;
		}
		// registerInterface(&fts_interface_);
	  	
	  	int ret1 = xarm.motionEnable(1);
	  	int ret2 = xarm.setMode(ctrl_method_ == VELOCITY ? XARM_MODE::VELO_JOINT : XARM_MODE::SERVO);
	  	int ret3 = xarm.setState(XARM_STATE::START);
	}

	bool XArmHW::init(ros::NodeHandle& root_nh, ros::NodeHandle& robot_hw_nh)
	{
		bool velocity_control = false;
		robot_hw_nh.getParam("velocity_control", velocity_control);
		// ctrl_method_ = EFFORT; // INVALID
		// ctrl_method_ = VELOCITY; // INVALID
		if (velocity_control) {
			ctrl_method_ = VELOCITY;
		}
		else {
			ctrl_method_ = POSITION; // default
		}

		hw_ns_ = robot_hw_nh.getNamespace() + "/";
		ros::service::waitForService(hw_ns_+"motion_ctrl");
	  	ros::service::waitForService(hw_ns_+"set_state");
	  	ros::service::waitForService(hw_ns_+"set_mode");
		if (ctrl_method_ == VELOCITY)
			ros::service::waitForService(hw_ns_+"velo_move_joint");
		else
	  		ros::service::waitForService(hw_ns_+"move_servoj");
		xarm.init(robot_hw_nh);
		std::string robot_ip;
		std::vector<std::string> jnt_names;
		int xarm_dof = 0;

		if(!robot_hw_nh.hasParam("DOF"))
		{
			ROS_ERROR("ROS Parameter xarm_dof not specified!");
			return false;
		}
		if(!robot_hw_nh.hasParam("xarm_robot_ip"))
		{
			ROS_ERROR("ROS Parameter xarm_robot_ip not specified!");
			return false;
		}
		// commented because now read() will check integrity before write() 
		// If there is no /robot_description parameter, moveit controller may send zero command even controller fails to initialize
		// if(!robot_hw_nh.hasParam("/robot_description"))
		// {
		// 	ROS_ERROR("ROS Parameter /robot_description not specified!");
		// 	return false;
		// }

		/* getParam forbids to change member */
		robot_hw_nh.getParam("DOF", xarm_dof);
		robot_hw_nh.getParam("xarm_robot_ip", robot_ip);
		robot_hw_nh.getParam("joint_names", jnt_names);
		// robot_hw_nh.param<std::string>("force_torque_sensor_name", force_torque_sensor_name_, "ft_sensor");
		// force_torque_sensor_frame_id_ = "ft_sensor_data";

		dof_ = xarm_dof;
		jnt_names_ = jnt_names;
		initial_write_ = true;
		pos_fdb_called_ = false;
		stat_fdb_called_ = false;

		first_read_ = true;
		read_cnts_ = 0;
		read_max_time_ = 0;
		read_total_time_ = 0;
		std::vector<float> prev_read_angles_;
		std::vector<float> curr_read_angles_;
		prev_read_angles_.resize(dof_);
		curr_read_angles_.resize(dof_);
		read_duration_ = ros::Duration(0);
		read_failed_cnts_ = 0;
		initital_check_ = false;

		enforce_limits_ = true;
		if (robot_hw_nh.hasParam("enforce_limits")) {
			robot_hw_nh.getParam("enforce_limits", enforce_limits_);
		}

		std::string robot_description;
		root_nh.getParam("/robot_description", robot_description);
		model_ptr_ = urdf::parseURDF(robot_description);

		clientInit(robot_ip, robot_hw_nh);
		return true;
	}

	XArmHW::~XArmHW()
	{
		xarm.setMode(XARM_MODE::POSE);
	}

	void XArmHW::pos_fb_cb(const sensor_msgs::JointState::ConstPtr& data)
	{
		if (data->header.stamp <= last_joint_state_stamp_) return;
		if (data->name[0]!=jnt_names_[0]) 
		{	
			// in case that the gripper joints are independently published, 
			// then the index j will not be valid for xArm joints  
			return; 
		}

		// static int call_cnt = 0;
		std::lock_guard<std::mutex> locker(mutex_);
		for(int j=0; j<dof_; j++)
		{
			position_fdb_[j] = data->position[j];
			velocity_fdb_[j] = data->velocity[j];
			effort_fdb_[j] = data->effort[j];
		}
		last_joint_state_stamp_ = data->header.stamp;

		if(!pos_fdb_called_)
		{
			pos_fdb_called_ = true;
		}
	}

	void XArmHW::state_fb_cb(const xarm_msgs::RobotMsg::ConstPtr& data)
	{
		curr_mode_ = data->mode;
		curr_state_ = data->state;
		curr_err_ = data->err;
		
		if(!stat_fdb_called_)
			stat_fdb_called_ = true;
	}

	bool XArmHW::wait_fbk_start(ros::Duration timeout)
	{
		if(timeout.isZero())
			return true;

		bool started = false;
		ros::Time end = ros::Time::now() + timeout;
		while(ros::ok() && ros::Time::now() < end)
		{
			started = pos_fdb_called_ && stat_fdb_called_;
			if(started)
				break;
			ros::Duration(0.1).sleep();
		}
		return started;
	}

	bool XArmHW::_wait_xarm_ready(double timeout)
	{
		if(timeout <= 0)
			return ros::ok() && !_xarm_is_not_ready();

		ros::Time end = ros::Time::now() + ros::Duration(timeout);
		int ready_cnts = 0;
		while(ros::ok() && ros::Time::now() < end)
		{
			if (_xarm_is_not_ready()) {
				ready_cnts = 0;
			}
			else {
				ready_cnts += 1;
				if (ready_cnts >= 20) {
					break;
				}
			}
			ros::Duration(0.1).sleep();
		}
		return ros::ok() && !_xarm_is_not_ready();
	}

	// void XArmHW::ftsensor_fb_cb(const geometry_msgs::WrenchStamped::ConstPtr& data)
	// {
	// 	if (data->header.stamp <= last_ftsensor_stamp_) return;
	// 	if (data->header.frame_id != force_torque_sensor_frame_id_) return;
		
	// 	force_[0] = data->wrench.force.x;
	// 	force_[1] = data->wrench.force.y;
	// 	force_[2] = data->wrench.force.z;
	// 	torque_[0] = data->wrench.torque.x;
	// 	torque_[1] = data->wrench.torque.y;
	// 	torque_[2] = data->wrench.torque.z;
	// 	last_ftsensor_stamp_ = data->header.stamp;
	// }

	void XArmHW::_reset_limits(void)
	{
		if (!enforce_limits_) return;
		switch (ctrl_method_)
		{
		case EFFORT:
			// no reset() interface
			break;
		case VELOCITY:
			// no reset() interface
			break;
		case POSITION:
		default:
			{
				pj_sat_interface_.reset();
				pj_limits_interface_.reset();
			}
			break;
		}
	}

	// Keep velocity and position within Moveit "joint_limits" configuration
	void XArmHW::_enforce_limits(const ros::Duration& period)
	{
		if (!enforce_limits_) return;
		switch (ctrl_method_)
		{
		case EFFORT:
			{
				ej_sat_interface_.enforceLimits(period);
				ej_limits_interface_.enforceLimits(period);
			}
			break;
		case VELOCITY:
			{
				vj_sat_interface_.enforceLimits(period);
				vj_limits_interface_.enforceLimits(period);
			}
			break;
		case POSITION:
		default:
			{
				pj_sat_interface_.enforceLimits(period);
				pj_limits_interface_.enforceLimits(period);
			}
			break;
		}
	}

	void XArmHW::read(const ros::Time& time, const ros::Duration& period)
	{
		if (!initital_check_) {
			initital_check_ = true;
			if (!_wait_xarm_ready(5.0)) {
				ROS_ERROR("The Xarm may not be properly connected (ret = 3) or hardware Error/Warning (ret = 1 or 2) exists, PLEASE CHECK or RESTART HARDWARE!!!");
				ROS_ERROR(" ");
				ROS_ERROR("Did you specify the correct ros param xarm_robot_ip ? Exitting...");
				ros::shutdown();
				exit(1);
			}
		}

		read_cnts_ += 1;
		ros::Time start = ros::Time::now();
		read_code_ = xarm.getServoAngle(curr_read_angles_);
		double time_sec = (ros::Time::now() - start).toSec();
		read_total_time_ += time_sec;
		if (time_sec > read_max_time_) {
			read_max_time_ = time_sec;
		}
		// if (read_cnts_ % 6000 == 0) {
		// 	ROS_INFO("[READ] cnt: %ld, max: %f, mean: %f, failed: %ld", read_cnts_, read_max_time_, read_total_time_ / read_cnts_, read_failed_cnts_);
		// }
		read_duration_ += period;
		if (read_code_ == 0) {
			for (int j = 0; j < dof_; j++) {
				position_fdb_[j] = curr_read_angles_[j];
				velocity_fdb_[j] = first_read_ ? 0.0 : (curr_read_angles_[j] - prev_read_angles_[j]) / read_duration_.toSec();
				effort_fdb_[j] = 0.0;
			}
			first_read_ = false;
			prev_read_angles_.swap(curr_read_angles_);
			read_duration_ -= read_duration_;
		}
		else {
			read_failed_cnts_ += 1;
			ROS_ERROR("xArmHW::Read() returns: %d", read_code_);
		}
	}

	void XArmHW::write(const ros::Time& time, const ros::Duration& period)
	{
<<<<<<< HEAD
		if (need_reset()) {
=======
		if (need_reset())
		{
>>>>>>> 8ae81040
			_reset_limits();
			return;
		}

		_enforce_limits(period);

		int cmd_ret = 0;
		switch (ctrl_method_)
		{
		case VELOCITY:
			{
				for (int k = 0; k < dof_; k++) { velocity_cmd_float_[k] = (float)velocity_cmd_[k]; }
				cmd_ret = xarm.veloMoveJoint(velocity_cmd_float_, true, VELO_DURATION);
			}
			break;
		case POSITION:
		default:
			{
				for (int k = 0; k < dof_; k++) { position_cmd_float_[k] = (float)position_cmd_[k]; }
				cur_time_ = ros::Time::now();
				elapsed_ = cur_time_ - prev_time_;
				if (elapsed_.toSec() > 1 || _check_cmds_is_change(prev_cmds_float_, position_cmd_float_)) {
					cmd_ret = xarm.setServoJ(position_cmd_float_);
					if (cmd_ret == 0) {
						prev_time_ = cur_time_;
						for (int i = 0; i < prev_cmds_float_.size(); i++) { 
							prev_cmds_float_[i] = (float)position_cmd_float_[i];
						}
					}
				}	
			}
			break;
		}

		if (cmd_ret != 0 && cmd_ret != UXBUS_STATE::WAR_CODE) {
			// to reset controller, preempt current goal
			write_code_ = cmd_ret;
		}
	}

	bool XArmHW::_check_cmds_is_change(std::vector<float> prev, std::vector<float> cur, double threshold)
    {
        for (int i = 0; i < cur.size(); i++) {
            if (std::abs(cur[i] - prev[i]) > threshold) return true;
        }
        return false;
    }

	void XArmHW::get_status(int state_mode_err[3])
	{
		state_mode_err[0] = curr_state_;
		state_mode_err[1] = curr_mode_;
		state_mode_err[2] = curr_err_;
	}

	bool XArmHW::_xarm_is_not_ready(void)
	{
		static int last_err = 0;
		if (curr_err_ != 0) {
			// not ready because error_code != 0
			if (last_err != curr_err_) {
				ROS_ERROR("[ns: %s] xArm Error detected! Code: %d", hw_ns_.c_str(), curr_err_);
				last_err = curr_err_;
			}
			return true;
		}
		last_err = 0;
		if (curr_state_ != 0 && curr_state_ != 1 && curr_state_ != 2) {
			// not ready because current state can not motion
			return true; 
		}
		if ((ctrl_method_ == VELOCITY ? curr_mode_ != XARM_MODE::VELO_JOINT : curr_mode_ != XARM_MODE::SERVO)) {
			// not ready because current mode is not correct
			return true;
		}
		return false;
	}

	bool XArmHW::need_reset()
	{
		bool is_not_ready = _xarm_is_not_ready();
		bool write_succeed = write_code_ == 0;
		if (!write_succeed) {
			int ret = xarm.setState(XARM_STATE::STOP);
			ROS_ERROR("XArmHW::Write() failed, failed_ret=%d !, Setting Robot State to STOP... (ret: %d)", write_code_, ret);
			if (write_code_ == SERVICE_IS_PERSISTENT_BUT_INVALID || write_code_ == SERVICE_CALL_FAILED) {
				ROS_ERROR("service is invaild, ros shutdown");
				ros::shutdown();
				exit(1);
			}
			write_code_ = 0;
		}
		return is_not_ready || !write_succeed || read_code_ != 0;
	}
}

PLUGINLIB_EXPORT_CLASS(xarm_control::XArmHW, hardware_interface::RobotHW)<|MERGE_RESOLUTION|>--- conflicted
+++ resolved
@@ -412,12 +412,7 @@
 
 	void XArmHW::write(const ros::Time& time, const ros::Duration& period)
 	{
-<<<<<<< HEAD
 		if (need_reset()) {
-=======
-		if (need_reset())
-		{
->>>>>>> 8ae81040
 			_reset_limits();
 			return;
 		}
